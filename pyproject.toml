--- conflicted
+++ resolved
@@ -13,17 +13,6 @@
     {name = "Vincent D. Warmerdam"},
 ]
 
-<<<<<<< HEAD
-dependencies = [
-    "scikit-learn>=1.0",
-    "narwhals>=0.8.14",
-    "polars",
-    "importlib-metadata >= 1.0; python_version < '3.8'",
-    "importlib-resources; python_version < '3.9'",
-]
-
-=======
->>>>>>> 1d2051f8
 classifiers = [
     "Programming Language :: Python :: 3",
     "Programming Language :: Python :: 3.10",
@@ -46,6 +35,7 @@
 
 [project.optional-dependencies]
 lint = ["pre-commit"]
+test = ["pytest", "pandas"]
 
 [project.urls]
 repository = "https://github.com/koaning/playtime"
